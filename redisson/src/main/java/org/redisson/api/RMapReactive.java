--- conflicted
+++ resolved
@@ -437,10 +437,7 @@
      * @param count - size of keys batch
      * @return iterator
      */
-<<<<<<< HEAD
     Flux<K> keyIterator(String pattern, int count);
-=======
-    Publisher<K> keyIterator(String pattern, int count);
     
     /**
      * Returns <code>RPermitExpirableSemaphore</code> instance associated with key
@@ -481,6 +478,5 @@
      * @return lock
      */
     RLockReactive getLock(K key);
->>>>>>> 6165e621
 
 }