--- conflicted
+++ resolved
@@ -3,11 +3,7 @@
 
     <groupId>org.redisson</groupId>
     <artifactId>redisson-parent</artifactId>
-<<<<<<< HEAD
-    <version>3.11.0.1507-SNAPSHOT</version>
-=======
     <version>3.11.1-SNAPSHOT</version>
->>>>>>> d1a8936a
     <packaging>pom</packaging>
 
     <name>Redisson</name>
@@ -26,17 +22,14 @@
         <test.source.version>1.8</test.source.version>
         <release.version>8</release.version>
         <project.build.sourceEncoding>UTF-8</project.build.sourceEncoding>
+        <checkstyle.skip>true</checkstyle.skip>
     </properties>
 
     <scm>
         <url>scm:git:git@github.com:redisson/redisson.git</url>
         <connection>scm:git:git@github.com:redisson/redisson.git</connection>
         <developerConnection>scm:git:git@github.com:redisson/redisson.git</developerConnection>
-<<<<<<< HEAD
-        <tag>redisson-3.11.0.1507-SNAPSHOT</tag>
-=======
         <tag>HEAD</tag>
->>>>>>> d1a8936a
     </scm>
 
     <prerequisites>
@@ -63,19 +56,6 @@
             <timezone>+4</timezone>
         </developer>
     </developers>
-
-	<distributionManagement> 
-		<repository>
-			<id>deployment</id>
-			<name>Internal Releases</name>
-			<url>http://maven.bobdev.pgi.com:9090/nexus/content/repositories/release/</url>
-		</repository>
-		<snapshotRepository>
-			<id>deployment</id>
-			<name>Internal snapshots</name>
-			<url>http://maven.bobdev.pgi.com:9090/nexus/content/repositories/snapshots/</url>
-		</snapshotRepository>
-   	</distributionManagement>
 
     <modules>
         <module>redisson</module>
@@ -169,7 +149,7 @@
       <testSourceDirectory>${basedir}/src/test/java</testSourceDirectory>
 
         <plugins>	
-<!-- 
+
        	<plugin>
        		<groupId>org.sonatype.plugins</groupId>
        		<artifactId>nexus-staging-maven-plugin</artifactId>
@@ -181,7 +161,7 @@
        			<autoReleaseAfterClose>true</autoReleaseAfterClose>
        		</configuration>
        	</plugin>
- -->
+
 <!--
             <plugin>
                 <groupId>com.github.spotbugs</groupId>
